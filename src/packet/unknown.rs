--- conflicted
+++ resolved
@@ -1,14 +1,8 @@
-<<<<<<< HEAD
 use std::any::Any;
-=======
-use std::marker::PhantomData;
-use std::slice;
->>>>>>> 8e539bf4
 use libipt_sys::pt_packet_unknown;
 
 /// An unknown packet decodable by the optional decoder callback.
 /// Packet: unknown
-<<<<<<< HEAD
 pub struct Unknown (Box<dyn Any>);
 impl Unknown {
     /// The custom data you returned from the callback
@@ -23,9 +17,4 @@
             Unknown(Box::from_raw(pkt.priv_ as *mut dyn Any))
         }
     }
-=======
-#[derive(Clone, Copy)]
-pub struct Unknown<'a> (pt_packet_unknown, &'a [u8]);
-impl<'a> Unknown<'a> {
->>>>>>> 8e539bf4
 }